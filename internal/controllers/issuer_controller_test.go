--- conflicted
+++ resolved
@@ -22,7 +22,6 @@
 	cfsslissuerapi "gerrit.wikimedia.org/r/operations/software/cfssl-issuer/api/v1alpha1"
 	"gerrit.wikimedia.org/r/operations/software/cfssl-issuer/internal/issuer/signer"
 	issuerutil "gerrit.wikimedia.org/r/operations/software/cfssl-issuer/internal/issuer/util"
-	"gerrit.wikimedia.org/r/operations/software/cfssl-issuer/internal/testutil"
 )
 
 const (
@@ -54,13 +53,8 @@
 		"success-issuer": {
 			kind: "Issuer",
 			name: types.NamespacedName{Namespace: "ns1", Name: "issuer1"},
-<<<<<<< HEAD
-			objects: []client.Object{
-				&cfsslissuerapi.Issuer{
-=======
-			issuerObjects: []client.Object{
-				&sampleissuerapi.Issuer{
->>>>>>> a15c1629
+			issuerObjects: []client.Object{
+				&cfsslissuerapi.Issuer{
 					ObjectMeta: metav1.ObjectMeta{
 						Name:      "issuer1",
 						Namespace: "ns1",
@@ -98,13 +92,8 @@
 		"success-clusterissuer": {
 			kind: "ClusterIssuer",
 			name: types.NamespacedName{Name: "clusterissuer1"},
-<<<<<<< HEAD
-			objects: []client.Object{
+			issuerObjects: []client.Object{
 				&cfsslissuerapi.ClusterIssuer{
-=======
-			issuerObjects: []client.Object{
-				&sampleissuerapi.ClusterIssuer{
->>>>>>> a15c1629
 					ObjectMeta: metav1.ObjectMeta{
 						Name: "clusterissuer1",
 					},
@@ -148,13 +137,8 @@
 		},
 		"issuer-missing-ready-condition": {
 			name: types.NamespacedName{Namespace: "ns1", Name: "issuer1"},
-<<<<<<< HEAD
-			objects: []client.Object{
-				&cfsslissuerapi.Issuer{
-=======
-			issuerObjects: []client.Object{
-				&sampleissuerapi.Issuer{
->>>>>>> a15c1629
+			issuerObjects: []client.Object{
+				&cfsslissuerapi.Issuer{
 					ObjectMeta: metav1.ObjectMeta{
 						Name:      "issuer1",
 						Namespace: "ns1",
@@ -165,13 +149,8 @@
 		},
 		"issuer-missing-secret": {
 			name: types.NamespacedName{Namespace: "ns1", Name: "issuer1"},
-<<<<<<< HEAD
-			objects: []client.Object{
-				&cfsslissuerapi.Issuer{
-=======
-			issuerObjects: []client.Object{
-				&sampleissuerapi.Issuer{
->>>>>>> a15c1629
+			issuerObjects: []client.Object{
+				&cfsslissuerapi.Issuer{
 					ObjectMeta: metav1.ObjectMeta{
 						Name:      "issuer1",
 						Namespace: "ns1",
@@ -196,7 +175,7 @@
 		},
 		"issuer-missing-secret-key": {
 			name: types.NamespacedName{Namespace: "ns1", Name: "issuer1"},
-			objects: []client.Object{
+			issuerObjects: []client.Object{
 				&cfsslissuerapi.Issuer{
 					ObjectMeta: metav1.ObjectMeta{
 						Name:      "issuer1",
@@ -228,13 +207,8 @@
 		},
 		"issuer-failing-healthchecker-builder": {
 			name: types.NamespacedName{Namespace: "ns1", Name: "issuer1"},
-<<<<<<< HEAD
-			objects: []client.Object{
-				&cfsslissuerapi.Issuer{
-=======
-			issuerObjects: []client.Object{
-				&sampleissuerapi.Issuer{
->>>>>>> a15c1629
+			issuerObjects: []client.Object{
+				&cfsslissuerapi.Issuer{
 					ObjectMeta: metav1.ObjectMeta{
 						Name:      "issuer1",
 						Namespace: "ns1",
@@ -271,13 +245,8 @@
 		},
 		"issuer-failing-healthchecker-check": {
 			name: types.NamespacedName{Namespace: "ns1", Name: "issuer1"},
-<<<<<<< HEAD
-			objects: []client.Object{
-				&cfsslissuerapi.Issuer{
-=======
-			issuerObjects: []client.Object{
-				&sampleissuerapi.Issuer{
->>>>>>> a15c1629
+			issuerObjects: []client.Object{
+				&cfsslissuerapi.Issuer{
 					ObjectMeta: metav1.ObjectMeta{
 						Name:      "issuer1",
 						Namespace: "ns1",
@@ -364,11 +333,7 @@
 			}
 
 			if tc.expectedError != nil {
-<<<<<<< HEAD
-				testutil.AssertErrorIs(t, tc.expectedError, err)
-=======
 				assertErrorIs(t, tc.expectedError, reconcileErr)
->>>>>>> a15c1629
 			} else {
 				assert.NoError(t, reconcileErr)
 			}
@@ -421,7 +386,7 @@
 				// * Event type should be Warning if the Reconcile failed (temporary error)
 				// * Event type should be warning if the condition status is failed (permanent error)
 				expectedEventType := corev1.EventTypeNormal
-				if reconcileErr != nil || condition.Status == sampleissuerapi.ConditionFalse {
+				if reconcileErr != nil || condition.Status == cfsslissuerapi.ConditionFalse {
 					expectedEventType = corev1.EventTypeWarning
 				}
 				// If there was a Reconcile error, there will be a retry and
@@ -433,7 +398,7 @@
 				// Each Reconcile should only emit a single Event
 				assert.Equal(
 					t,
-					[]string{fmt.Sprintf("%s %s %s", expectedEventType, sampleissuerapi.EventReasonIssuerReconciler, eventMessage)},
+					[]string{fmt.Sprintf("%s %s %s", expectedEventType, cfsslissuerapi.EventReasonIssuerReconciler, eventMessage)},
 					actualEvents,
 					"expected a single event matching the condition",
 				)
@@ -444,15 +409,6 @@
 	}
 }
 
-<<<<<<< HEAD
-func assertIssuerHasReadyCondition(t *testing.T, status cfsslissuerapi.ConditionStatus, issuerStatus *cfsslissuerapi.IssuerStatus) {
-	condition := issuerutil.GetReadyCondition(issuerStatus)
-	if !assert.NotNil(t, condition, "Ready condition not found") {
-		return
-	}
-	assert.Equal(t, issuerReadyConditionReason, condition.Reason, "unexpected condition reason")
-=======
-func verifyIssuerReadyCondition(t *testing.T, status sampleissuerapi.ConditionStatus, condition *sampleissuerapi.IssuerCondition) {
->>>>>>> a15c1629
+func verifyIssuerReadyCondition(t *testing.T, status cfsslissuerapi.ConditionStatus, condition *cfsslissuerapi.IssuerCondition) {
 	assert.Equal(t, status, condition.Status, "unexpected condition status")
 }