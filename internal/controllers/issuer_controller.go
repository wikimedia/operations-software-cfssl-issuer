/*
Copyright 2020 The cert-manager Authors
Copyright 2021 The Wikimedia Foundation, Inc.

Licensed under the Apache License, Version 2.0 (the "License");
you may not use this file except in compliance with the License.
You may obtain a copy of the License at

    http://www.apache.org/licenses/LICENSE-2.0

Unless required by applicable law or agreed to in writing, software
distributed under the License is distributed on an "AS IS" BASIS,
WITHOUT WARRANTIES OR CONDITIONS OF ANY KIND, either express or implied.
See the License for the specific language governing permissions and
limitations under the License.
*/

package controllers

import (
	"context"
	"errors"
	"fmt"
	"time"

	corev1 "k8s.io/api/core/v1"
	"k8s.io/apimachinery/pkg/runtime"
	"k8s.io/apimachinery/pkg/types"
	utilerrors "k8s.io/apimachinery/pkg/util/errors"
	"k8s.io/client-go/tools/record"
	ctrl "sigs.k8s.io/controller-runtime"
	"sigs.k8s.io/controller-runtime/pkg/client"

	cfsslissuerapi "gerrit.wikimedia.org/r/operations/software/cfssl-issuer/api/v1alpha1"
	"gerrit.wikimedia.org/r/operations/software/cfssl-issuer/internal/issuer/signer"
	issuerutil "gerrit.wikimedia.org/r/operations/software/cfssl-issuer/internal/issuer/util"
)

const (
<<<<<<< HEAD
	issuerReadyConditionReason = "cfssl-issuer.IssuerController.Reconcile"
=======
>>>>>>> a15c1629
	defaultHealthCheckInterval = time.Minute
)

var (
	errGetAuthSecret        = errors.New("failed to get Secret containing Issuer credentials")
	errAuthSecretKeyMissing = errors.New("Secret does not contain required field \"key\"")
	errHealthCheckerBuilder = errors.New("failed to build the healthchecker")
	errHealthCheckerCheck   = errors.New("healthcheck failed")
)

// IssuerReconciler reconciles a Issuer object
type IssuerReconciler struct {
	client.Client
	Kind                     string
	Scheme                   *runtime.Scheme
	ClusterResourceNamespace string
	HealthCheckerBuilder     signer.HealthCheckerBuilder
	recorder                 record.EventRecorder
}

// +kubebuilder:rbac:groups=cfssl-issuer.wikimedia.org,resources=issuers;clusterissuers,verbs=get;list;watch
// +kubebuilder:rbac:groups=cfssl-issuer.wikimedia.org,resources=issuers/status;clusterissuers/status,verbs=get;update;patch
// +kubebuilder:rbac:groups="",resources=secrets,verbs=get;list;watch
// +kubebuilder:rbac:groups="",resources=events,verbs=create;patch

func (r *IssuerReconciler) newIssuer() (client.Object, error) {
	issuerGVK := cfsslissuerapi.GroupVersion.WithKind(r.Kind)
	ro, err := r.Scheme.New(issuerGVK)
	if err != nil {
		return nil, err
	}
	return ro.(client.Object), nil
}

func (r *IssuerReconciler) Reconcile(ctx context.Context, req ctrl.Request) (result ctrl.Result, err error) {
	log := ctrl.LoggerFrom(ctx)

	issuer, err := r.newIssuer()
	if err != nil {
		log.Error(err, "Unrecognised issuer type")
		return ctrl.Result{}, nil
	}
	if err := r.Get(ctx, req.NamespacedName, issuer); err != nil {
		if err := client.IgnoreNotFound(err); err != nil {
			return ctrl.Result{}, fmt.Errorf("unexpected get error: %v", err)
		}
		log.Info("Not found. Ignoring.")
		return ctrl.Result{}, nil
	}

	issuerSpec, issuerStatus, err := issuerutil.GetSpecAndStatus(issuer)
	if err != nil {
		log.Error(err, "Unexpected error while getting issuer spec and status. Not retrying.")
		return ctrl.Result{}, nil
	}

	// report gives feedback by updating the Ready Condition of the {Cluster}Issuer
	// For added visibility we also log a message and create a Kubernetes Event.
	report := func(conditionStatus sampleissuerapi.ConditionStatus, message string, err error) {
		eventType := corev1.EventTypeNormal
		if err != nil {
			log.Error(err, message)
			eventType = corev1.EventTypeWarning
			message = fmt.Sprintf("%s: %v", message, err)
		} else {
			log.Info(message)
		}
		r.recorder.Event(
			issuer,
			eventType,
			sampleissuerapi.EventReasonIssuerReconciler,
			message,
		)
		issuerutil.SetReadyCondition(issuerStatus, conditionStatus, sampleissuerapi.EventReasonIssuerReconciler, message)
	}

	// Always attempt to update the Ready condition
	defer func() {
		if err != nil {
<<<<<<< HEAD
			issuerutil.SetReadyCondition(issuerStatus, cfsslissuerapi.ConditionFalse, issuerReadyConditionReason, err.Error())
=======
			report(sampleissuerapi.ConditionFalse, "Temporary error. Retrying", err)
>>>>>>> a15c1629
		}
		if updateErr := r.Status().Update(ctx, issuer); updateErr != nil {
			err = utilerrors.NewAggregate([]error{err, updateErr})
			result = ctrl.Result{}
		}
	}()

	if ready := issuerutil.GetReadyCondition(issuerStatus); ready == nil {
<<<<<<< HEAD
		issuerutil.SetReadyCondition(issuerStatus, cfsslissuerapi.ConditionUnknown, issuerReadyConditionReason, "First seen")
=======
		report(sampleissuerapi.ConditionUnknown, "First seen", nil)
>>>>>>> a15c1629
		return ctrl.Result{}, nil
	}

	secretName := types.NamespacedName{
		Name: issuerSpec.AuthSecretName,
	}

	switch issuer.(type) {
	case *cfsslissuerapi.Issuer:
		secretName.Namespace = req.Namespace
	case *cfsslissuerapi.ClusterIssuer:
		secretName.Namespace = r.ClusterResourceNamespace
	default:
		log.Error(fmt.Errorf("unexpected issuer type: %t", issuer), "Not retrying.")
		return ctrl.Result{}, nil
	}

	var secret corev1.Secret
	if err := r.Get(ctx, secretName, &secret); err != nil {
		return ctrl.Result{}, fmt.Errorf("%w, secret name: %s, reason: %v", errGetAuthSecret, secretName, err)
	}
	if _, ok := secret.Data["key"]; !ok {
		return ctrl.Result{}, fmt.Errorf("%w, secret name: %s", errAuthSecretKeyMissing, secretName)
	}

	checker, err := r.HealthCheckerBuilder(issuerSpec, secret.Data)
	if err != nil {
		return ctrl.Result{}, fmt.Errorf("%w: %v", errHealthCheckerBuilder, err)
	}

	if err := checker.Check(); err != nil {
		return ctrl.Result{}, fmt.Errorf("%w: %v", errHealthCheckerCheck, err)
	}

<<<<<<< HEAD
	issuerutil.SetReadyCondition(issuerStatus, cfsslissuerapi.ConditionTrue, issuerReadyConditionReason, "Success")
=======
	report(sampleissuerapi.ConditionTrue, "Success", nil)
>>>>>>> a15c1629
	return ctrl.Result{RequeueAfter: defaultHealthCheckInterval}, nil
}

func (r *IssuerReconciler) SetupWithManager(mgr ctrl.Manager) error {
	issuerType, err := r.newIssuer()
	if err != nil {
		return err
	}
	r.recorder = mgr.GetEventRecorderFor(sampleissuerapi.EventSource)
	return ctrl.NewControllerManagedBy(mgr).
		For(issuerType).
		Complete(r)
}<|MERGE_RESOLUTION|>--- conflicted
+++ resolved
@@ -37,10 +37,6 @@
 )
 
 const (
-<<<<<<< HEAD
-	issuerReadyConditionReason = "cfssl-issuer.IssuerController.Reconcile"
-=======
->>>>>>> a15c1629
 	defaultHealthCheckInterval = time.Minute
 )
 
@@ -99,7 +95,7 @@
 
 	// report gives feedback by updating the Ready Condition of the {Cluster}Issuer
 	// For added visibility we also log a message and create a Kubernetes Event.
-	report := func(conditionStatus sampleissuerapi.ConditionStatus, message string, err error) {
+	report := func(conditionStatus cfsslissuerapi.ConditionStatus, message string, err error) {
 		eventType := corev1.EventTypeNormal
 		if err != nil {
 			log.Error(err, message)
@@ -111,20 +107,16 @@
 		r.recorder.Event(
 			issuer,
 			eventType,
-			sampleissuerapi.EventReasonIssuerReconciler,
+			cfsslissuerapi.EventReasonIssuerReconciler,
 			message,
 		)
-		issuerutil.SetReadyCondition(issuerStatus, conditionStatus, sampleissuerapi.EventReasonIssuerReconciler, message)
+		issuerutil.SetReadyCondition(issuerStatus, conditionStatus, cfsslissuerapi.EventReasonIssuerReconciler, message)
 	}
 
 	// Always attempt to update the Ready condition
 	defer func() {
 		if err != nil {
-<<<<<<< HEAD
-			issuerutil.SetReadyCondition(issuerStatus, cfsslissuerapi.ConditionFalse, issuerReadyConditionReason, err.Error())
-=======
-			report(sampleissuerapi.ConditionFalse, "Temporary error. Retrying", err)
->>>>>>> a15c1629
+			report(cfsslissuerapi.ConditionFalse, "Temporary error. Retrying", err)
 		}
 		if updateErr := r.Status().Update(ctx, issuer); updateErr != nil {
 			err = utilerrors.NewAggregate([]error{err, updateErr})
@@ -133,11 +125,7 @@
 	}()
 
 	if ready := issuerutil.GetReadyCondition(issuerStatus); ready == nil {
-<<<<<<< HEAD
-		issuerutil.SetReadyCondition(issuerStatus, cfsslissuerapi.ConditionUnknown, issuerReadyConditionReason, "First seen")
-=======
-		report(sampleissuerapi.ConditionUnknown, "First seen", nil)
->>>>>>> a15c1629
+		report(cfsslissuerapi.ConditionUnknown, "First seen", nil)
 		return ctrl.Result{}, nil
 	}
 
@@ -172,11 +160,7 @@
 		return ctrl.Result{}, fmt.Errorf("%w: %v", errHealthCheckerCheck, err)
 	}
 
-<<<<<<< HEAD
-	issuerutil.SetReadyCondition(issuerStatus, cfsslissuerapi.ConditionTrue, issuerReadyConditionReason, "Success")
-=======
-	report(sampleissuerapi.ConditionTrue, "Success", nil)
->>>>>>> a15c1629
+	report(cfsslissuerapi.ConditionTrue, "Success", nil)
 	return ctrl.Result{RequeueAfter: defaultHealthCheckInterval}, nil
 }
 
@@ -185,7 +169,7 @@
 	if err != nil {
 		return err
 	}
-	r.recorder = mgr.GetEventRecorderFor(sampleissuerapi.EventSource)
+	r.recorder = mgr.GetEventRecorderFor(cfsslissuerapi.EventSource)
 	return ctrl.NewControllerManagedBy(mgr).
 		For(issuerType).
 		Complete(r)
