/*
<<<<<<< HEAD
Copyright 2020 The cert-manager Authors
Copyright 2021 The Wikimedia Foundation, Inc.
=======
Copyright 2023 The cert-manager Authors.
>>>>>>> a15c1629

Licensed under the Apache License, Version 2.0 (the "License");
you may not use this file except in compliance with the License.
You may obtain a copy of the License at

    http://www.apache.org/licenses/LICENSE-2.0

Unless required by applicable law or agreed to in writing, software
distributed under the License is distributed on an "AS IS" BASIS,
WITHOUT WARRANTIES OR CONDITIONS OF ANY KIND, either express or implied.
See the License for the specific language governing permissions and
limitations under the License.
*/

package v1alpha1

import (
	metav1 "k8s.io/apimachinery/pkg/apis/meta/v1"
)

// IssuerSpec defines the desired state of Issuer
type IssuerSpec struct {
	// URL is one or more base URLs for the CFSSL API, for example:
	// "https://sample-signer.example.com/api,https//cfssl.example.com".
	// If multiple comma seperated URLs are given and the first server cannot be reached,
	// the next is used. The client will proceed in this manner until the list of
	// servers is exhausted, and then an error is returned.
	URL string `json:"url"`

	// A reference to a Secret in the same namespace as the referent. If the
	// referent is a ClusterIssuer, the reference instead refers to the resource
	// with the given name in the configured 'cluster resource namespace', which
	// is set as a flag on the controller component (and defaults to the
	// namespace that the controller runs in).
	// The secret needs to contain a field "key" containing the hex string used to
	// authenticate against cfssl API as well as an optional "additional_data" field.
	AuthSecretName string `json:"authSecretName"`

	// A string specifying which CFSSL signer to be appointed to sign the CSR.
	// Label is mandatory as the info endpoint of the CFSSL API (which is used for
	// health checking the API) requires it to be set.
	Label string `json:"label"`

	// A string specifying the signing profile for the CFSSL signer (a signer may have
	// multiple different profiles configured).
	// If omitted, the "default" profile is used.
	Profile string `json:"profile,omitempty"`

	// A boolean specifying whether to include an "optimal" certificate bundle instead
	// of the certificate.
	Bundle bool `json:"bundle,omitempty"`
}

// IssuerStatus defines the observed state of Issuer
type IssuerStatus struct {
	// List of status conditions to indicate the status of a CertificateRequest.
	// Known condition types are `Ready`.
	// +optional
	Conditions []IssuerCondition `json:"conditions,omitempty"`
}

//+kubebuilder:object:root=true
//+kubebuilder:subresource:status

// Issuer is the Schema for the issuers API
type Issuer struct {
	metav1.TypeMeta   `json:",inline"`
	metav1.ObjectMeta `json:"metadata,omitempty"`

	Spec   IssuerSpec   `json:"spec,omitempty"`
	Status IssuerStatus `json:"status,omitempty"`
}

//+kubebuilder:object:root=true

// IssuerList contains a list of Issuer
type IssuerList struct {
	metav1.TypeMeta `json:",inline"`
	metav1.ListMeta `json:"metadata,omitempty"`
	Items           []Issuer `json:"items"`
}

// IssuerCondition contains condition information for an Issuer.
type IssuerCondition struct {
	// Type of the condition, known values are ('Ready').
	Type IssuerConditionType `json:"type"`

	// Status of the condition, one of ('True', 'False', 'Unknown').
	Status ConditionStatus `json:"status"`

	// LastTransitionTime is the timestamp corresponding to the last status
	// change of this condition.
	// +optional
	LastTransitionTime *metav1.Time `json:"lastTransitionTime,omitempty"`

	// Reason is a brief machine readable explanation for the condition's last
	// transition.
	// +optional
	Reason string `json:"reason,omitempty"`

	// Message is a human readable description of the details of the last
	// transition, complementing reason.
	// +optional
	Message string `json:"message,omitempty"`
}

// IssuerConditionType represents an Issuer condition value.
type IssuerConditionType string

const (
	// IssuerConditionReady represents the fact that a given Issuer condition
	// is in ready state and able to issue certificates.
	// If the `status` of this condition is `False`, CertificateRequest controllers
	// should prevent attempts to sign certificates.
	IssuerConditionReady IssuerConditionType = "Ready"
)

// ConditionStatus represents a condition's status.
// +kubebuilder:validation:Enum=True;False;Unknown
type ConditionStatus string

// These are valid condition statuses. "ConditionTrue" means a resource is in
// the condition; "ConditionFalse" means a resource is not in the condition;
// "ConditionUnknown" means kubernetes can't decide if a resource is in the
// condition or not. In the future, we could add other intermediate
// conditions, e.g. ConditionDegraded.
const (
	// ConditionTrue represents the fact that a given condition is true
	ConditionTrue ConditionStatus = "True"

	// ConditionFalse represents the fact that a given condition is false
	ConditionFalse ConditionStatus = "False"

	// ConditionUnknown represents the fact that a given condition is unknown
	ConditionUnknown ConditionStatus = "Unknown"
)

func init() {
	SchemeBuilder.Register(&Issuer{}, &IssuerList{})
}<|MERGE_RESOLUTION|>--- conflicted
+++ resolved
@@ -1,10 +1,6 @@
 /*
-<<<<<<< HEAD
-Copyright 2020 The cert-manager Authors
+Copyright 2023 The cert-manager Authors.
 Copyright 2021 The Wikimedia Foundation, Inc.
-=======
-Copyright 2023 The cert-manager Authors.
->>>>>>> a15c1629
 
 Licensed under the Apache License, Version 2.0 (the "License");
 you may not use this file except in compliance with the License.
