--- conflicted
+++ resolved
@@ -1,4 +1,3 @@
-<<<<<<< HEAD
 # cfssl-issuer
 
 This is an an [External Issuer] for cert-manager to be used with [CFSSL] `multirootca`.
@@ -22,210 +21,22 @@
 In case the Issuer is configured with `bundle: true` (see node on multirootca support from above), the root CA is returned by the multirootca API and will be provided to the user in the resulting `kubernetes.io/tls` Secret.
 
 As the multirootca API lacks the `/api/v1/cfssl/bundle` endpoint, this is unfortunately not possible with a `bundle: false` Issuer.
-=======
-<p align="center">
-  <img src="https://raw.githubusercontent.com/cert-manager/cert-manager/d53c0b9270f8cd90d908460d69502694e1838f5f/logo/logo-small.png" height="256" width="256" alt="cert-manager project logo" />
-</p>
-
-# sample-external-issuer
-
-External issuers extend [cert-manager](https://cert-manager.io/) to issue certificates using APIs and services
-which aren't built into the cert-manager core.
-
-This repository provides an example of an [External Issuer].
-
-## Install
-
-```console
-kubectl apply -f https://github.com/cert-manager/sample-external-issuer/releases/download/v0.1.0/install.yaml
-```
-
-## Demo
-
-You can run the sample-external-issuer on a local cluster with this command:
-
-```console
-make kind-cluster deploy-cert-manager docker-build kind-load deploy e2e
-```
-
-## How to write your own external issuer
-
-If you are writing an external issuer you may find it helpful to review the code and the commits in this repository
-and to follow the steps below, replacing references to `sample-external-issuer` with the name of your project.
->>>>>>> 55b043ba
 
 # Development
 
 You will need the following command line tools installed on your PATH:
 
 * [Git](https://git-scm.com/)
-<<<<<<< HEAD
-* [Golang v1.15+](https://golang.org/)
-=======
 * [Golang v1.17+](https://golang.org/)
->>>>>>> 55b043ba
 * [Docker v17.03+](https://docs.docker.com/install/)
-* [Kind v0.9.0+](https://kind.sigs.k8s.io/docs/user/quick-start/)
+* [Kind v0.12.0+](https://kind.sigs.k8s.io/docs/user/quick-start/)
 * [Kubectl v1.11.3+](https://kubernetes.io/docs/tasks/tools/install-kubectl/)
 * [Kubebuilder v2.3.1+](https://book.kubebuilder.io/quick-start.html#installation)
 * [Kustomize v3.8.1+](https://kustomize.io/)
 
-You may also want to read: the [Kubebuilder Book] and the [cert-manager Concepts Documentation] for further background
-information.
+You may also want to read: the [Kubebuilder Book] and the [cert-manager Concepts Documentation].
 
-<<<<<<< HEAD
 ## The CertificateRequest
-=======
-### Create a test cluster
-
-We will need a Kubernetes cluster on which to test our issuer and we can quickly create one using `kind`.
-
-```console
-kind create cluster
-```
-
-This will update your KUBECONFIG file with the URL and credentials for the test cluster.
-You can explore it using `kubectl`
-
-```console
-kubectl get nodes
-```
-
-This should show you details of a single node.
-
-### Create a repository
-
-We need a Git repository to track changes to the issuer code.
-You can start by creating a repository on GitHub or you can create it locally.
-
-```console
-mkdir sample-external-issuer
-cd sample-external-issuer
-git init
-```
-
-### Initialise a Go mod file
-
-A Go project needs a `go.mod` file which defines the root name of your Go packages.
-
-```console
-go mod init github.com/cert-manager/sample-external-issuer
-```
-
-### Initialise a Kubebuilder project
-
-```console
-kubebuilder init  --domain example.com --owner 'The cert-manager Authors'
-```
-
-This will create multiple directories and files for building and deploying your project. Notably, these files include:
-
-* `Makefile`: various commands useful for development and deployment
-* `config/`: various `kustomize` configuration files.
-* `Dockerfile`: used to statically compile the issuer and package it as a "distroless" Docker image.
-* `main.go`: the issuer's main entry point.
-
-### Run the controller-manager
-
-With all these tools in place and with the project initialised you should now be able to run the issuer for the first time.
-
-```console
-make run
-```
-
-This will compile and run the issuer locally and it will connect to the test cluster and log some startup messages.
-We will add more to it in the next steps.
-
-### Creating Issuer and ClusterIssuer custom resources
-
-An [External Issuer] must implement two custom resources for compatibility with cert-manager: `Issuer` and `ClusterIssuer`
-
-NOTE: It is important to understand the [Concept of Issuers] before proceeding.
-
-We create the custom resource definitions (CRDs) using `kubebuilder` using the following commands; you'll be prompted to
-create APIs and controllers and you can answer `y` to all of the prompts.
-
-```console
-kubebuilder create api --group sample-issuer --kind Issuer --version v1alpha1
-kubebuilder create api --group sample-issuer --kind ClusterIssuer --version v1alpha1 --namespaced=false
-```
-
-The values we pass to these commands specify the GVK (group, version, kind):
-
-* `group` is the name given to a collection of custom resource APIs
-* `kind` is the name of an individual resource in that group
-* `version` allows you to create multiple versions of your APIs as they evolve, whilst providing backwards compatibility for clients using older API versions
-
-These commands will have created some boilerplate files and directories: `api/` and `controllers/`,
-which we now need to edit as follows:
-
-* `api/v1alpha1/{cluster}issuer_types.go`:
-   Add [Kubebuilder CRD Markers](https://book.kubebuilder.io/reference/markers/crd.html) to allow modification of IssuerStatus
-   as a [Status Subresource](https://book-v1.book.kubebuilder.io/basics/status_subresource.html): `// +kubebuilder:subresource:status`
-
-* `api/v1alpha1/clusterissuer_types.go`:
-   Remove the `ClusterIssuerSpec` and `ClusterIssuerStatus` and replace them with `IssuerSpec` and `IssuerStatus`.
-   This is because both types of issuers share the same configuration and status reporting.
-
-* `controllers/{cluster}issuer_controller.go`:
-   Edit the [Kubebuilder RBAC Markers](https://book.kubebuilder.io/reference/markers/rbac.html).
-   The controller should not have write permission to the Issuer or ClusterIssuer.
-   It should only be permitted to modify the Status subresource.
-
-* `api/v1alpha1/{cluster}issuer_types.go`:
-   And finally, remove any placeholder comments from the API files.
-
-After modifying [Kubebuilder Markers] and API source files you should always regenerate all generated code and configuration,
-as follows:
-
-```console
-make generate manifests
-```
-
-You should see a number of new and modified files, reflecting the changes you made to the API source files and to the markers.
-
-### Creating a CertificateRequest controller
-
-We now need a controller to handle [cert-manager CertificateRequest resources](https://cert-manager.io/docs/concepts/certificaterequest/).
-This controller will watch for `CertificateRequest` resources and attempt to sign their attached certificate signing requests (CSR).
-
-Your external issuer will likely interact with your certificate authority using a REST API, so this is the controller where we will
-eventually need to instantiate an HTTP client, directly or via an API wrapper library.
-And we will need to get the configuration and credentials for this from the `Issuer` or `ClusterIssuer` referred to by the `CertificateRequest`.
-
-Start by copying the `controllers/issuer_controller.go` to `controllers/certificaterequest_controller.go`
-and modifying its code and comments to refer to `CertificateRequest` rather than `Issuer`.
-
-NOTE: You will need to import the [cert-manager V1 API](https://cert-manager.io/docs/reference/api-docs/)
-and this in turn will pull in a number of transitive dependencies of cert-manager which we will deal with shortly.
-
-```go
-import (
-...
-    cmapi "github.com/cert-manager/cert-manager/pkg/apis/certmanager/v1"
-...
-)
-
-```
-
-Next edit `main.go` and register the new `CertificateRequestReconciler` in the same way that the `IssuerReconciler` is registered.
-You will also need to add the cert-manager API types to the `Scheme`:
-
-```go
-func init() {
-...
-    _ = cmapi.AddToScheme(scheme)
-...
-}
-```
-
-The `Scheme` is how the controller-runtime client knows how to decode and encode the API resources from the Kubernetes API server.
-So it is important to add all the API types that are used in your issuer.
-
-Finally run `make generate manifests` again to update all the generated code.
-
-#### Get the CertificateRequest
->>>>>>> 55b043ba
 
 The `CertificateRequestReconciler` is triggered by changes to any `CertificateRequest` resource in the cluster.
 The `Reconcile` function is called with the name of the object that changed, and
@@ -266,7 +77,10 @@
 
 The [cert-manager API utility package][] contains functions for checking the `Approved` and `Denied` conditions of a `CertificateRequest`.
 
-[cert-manager API utility package]: https://pkg.go.dev/github.com/cert-manager/cert-manager@v1.8.0/pkg/api/util#CertificateRequestIsApproved
+[cert-manager API utility package]: https://pkg.go.dev/github.com/jetstack/cert-manager@v1.3.0/pkg/api/util#CertificateRequestIsApproved
+
+If using an older version of cert-manager (pre v1.3), you can disable this check
+by supplying the command line flag `-disable-approved-check` to the Deployment.
 
 ## Set the CertificateRequest Ready condition
 
@@ -294,50 +108,8 @@
 
 The CFSSL API requires some configuration and credentials and the obvious place to store these is in a Kubernetes `Secret`.
 
-<<<<<<< HEAD
 The Secret for an Issuer MUST be in the same namespace as the Issuer.
 The Secret for a ClusterIssuer MUST be in a namespace defined via command line argument. If no configuration is given, the namespace running the cfssl-issuer is used.
-=======
-The `CertificateRequestReconciler` should then wait for the `Issuer` to be Ready before progressing further.
-
-
-#### Get the Issuer or ClusterIssuer credentials from a Secret
-
-The API for your CA may require some configuration and credentials and the obvious place to store these is in a Kubernetes `Secret`.
-We extend the `IssuerSpec` to include a `URL` field and a `AuthSecretName`, which is the name of a `Secret`.
-As usual run `make generate manifests` after modifying the API source files:
-
-```console
-make generate manifests
-```
-
-NOTE: The namespace of that Secret is deliberately not specified here,
-because that would breach a security boundary and potentially allow someone who has permission to create `Issuer` resources,
-to make the controller access secrets in another namespace which that person would not normally have access to.
-
-For this reason, the Secret for an Issuer MUST be in the same namespace as the Issuer.
-The Secret for a ClusterIssuer MUST be in a namespace defined by cluster administrator,
-but that is a little more complicated and for now we will concentrate on Issuer Secrets.
-
-Both the `IssuerReconciler` and the `CertificateRequestReconciler` are updated to `GET` the `Secret` referred to by the `Issuer`.
-
-Add a new [Kubebuilder RBAC Marker](https://book.kubebuilder.io/reference/markers/rbac.html) to both controllers,
-permitting them read-only access to `Secret` resources.
-
-```go
-// +kubebuilder:rbac:groups="",resources=secrets,verbs=get;list;watch
-```
-
-Then run `make manifests` to regenerate the RBAC configuration in `config/`.
-
-Add the `corev1` types to the `Scheme` in the unit-tests.
-
-NOTE: It has already been added to the `main.go` `Scheme` as part of the `clientgoscheme`.
-
-Write a test to check that if the `GET` `Secret` operation fails,
-the error is returned and triggers a retry-with-backoff.
-This important because the `Secret` may not exist at the time the `Issuer` or `CertificateRequest` is created.
->>>>>>> 55b043ba
 
 NOTE: Ideally, we would `WATCH` for the particular `Secret` and trigger the reconciliation when it becomes available.
 And that may be a future enhancement to this project.
@@ -350,33 +122,7 @@
 This will give early warning of problems with the configuration or with the API,
 rather than waiting a for `CertificateRequest` to fail before being alerted to the problem.
 
-<<<<<<< HEAD
 Since we want the health checks to be performed periodically,
-=======
-Start with an `Interface` describing the health check operation.
-For example:
-
-```go
-type HealthChecker interface {
-    Check() error
-}
-```
-
-We don't need to implement it yet,
-we just need to plug that into the `IssuerReconciler` and add a fake implementation to the tests
-so that we can check how the reconciler behaves when the health checks fail.
-
-And since we can't know the `Issuer` configuration or credentials until we begin reconciling,
-we need to describe a constructor function type which can build a `HealthChecker` from an `IssuerSpec`  and some `Secret` data.
-
-```go
-type HealthCheckerBuilder func(*sampleissuerapi.IssuerSpec, map[string][]byte) (HealthChecker, error)
-```
-
-This will be supplied as an `IssuerReconciler` field, and can be easily faked in the unit-tests.
-
-And finally, since we want the health checks to be performed periodically,
->>>>>>> 55b043ba
 we need to make controller-runtime retry reconciling regularly, even when the current reconcile succeeds.
 We do this by setting the `Result.RequeueAfter` field of the returned result.
 
@@ -387,7 +133,7 @@
 
 The `signer` package contains a new simple `Interface` and a factory function definition:
 
-```go
+```
 type Signer interface {
     Sign([]byte) ([]byte, error)
 }
@@ -395,47 +141,13 @@
 type SignerBuilder func(*cfsslissuerapi.IssuerSpec, map[string][]byte) (Signer, error)
 ```
 
-<<<<<<< HEAD
 Both are implemented by the `cfssl` signer in `internal/issuer/signer/cfssl.go`. The provided CSR is validated, transformed and finally send to the CFSSL API for signing (using the `Label` and `Profile` for the selected issuer).
-=======
-We don't need to implement it yet,
-we just need to plug that into the `CertificateRequestReconciler` and add a fake implementation to the tests
-so that we can check how the reconciler behaves when `Sign` fails.
-
-If `Sign` succeeds it returns the bytes of a signed certificate which we then use as the value for `CertificateRequest.Status.Certificate`.
-And we add a unit-test for this case.
-
-In the unit-tests, we can use a simple byte string for the certificate, but in E2E tests later we will use real certificate signing requests and real certificates.
-
-#### An example signer
-
-For the purposes of this example external issuer,
-we will implement an `exampleSigner` which implements both the `HealthChecker` and the `Signer` interfaces, and
-which signs the CSR using a static in-memory CA certificate.
-
-In `internal/issuer/signer/signer.go` you will see that we:
-decode the supplied CSR bytes,
-and then sign the certificate using some libraries that were copied from the Kubernetes project.
-This simple implementation is just sufficient to allow us (later) to perform some E2E tests with cert-manager.
-
-In your external issuer, this is where you will plug in your CA client library,
-or where you will instantiate an HTTP client and connect to your API.
-
-Notice also that we add two concrete factory functions which are supplied to the `IssuerReconciler` and `CertificateRequestReconciler` in `main.go`.
->>>>>>> 55b043ba
 
 ## End-to-end tests
 
-<<<<<<< HEAD
 Those are implemented using [Kind] and a dummy CFSSL API container called simple-cfssl (which can be build from this source tree as well). End-to-end tests can be run via:
 ```
 make e2e-all
-=======
-```console
-kubectl apply --filename config/samples
-kubectl wait --for=condition=Ready --timeout=5s issuers.sample-issuer.example.com issuer-sample
-kubectl wait --for=condition=Ready --timeout=5s  certificates.cert-manager.io certificate-by-issuer
->>>>>>> 55b043ba
 ```
 
 If you already have a running Kubernetes cluster and want to test using the currently active context:
@@ -443,37 +155,12 @@
 make docker-build deploy-simple-cfssl e2e
 ```
 
-## Notes for cert-manager Maintainers
-
-### Release Process
-
-Visit the [GitHub New Release Page][] and fill in the form.
-Here are some example values:
-
- * Tag Version: `v0.1.0-alpha.0`, `v0.1.0` for example.
- * Target: `main`
- * Release Title: `Release v0.1.0-alpha.2`
- * Description: (optional) a short summery of the changes since the last release.
-
-Click the `Publish release` button to trigger the automated release process:
-
-* A Docker image will be generated and published to `ghcr.io/cert-manager/sample-external-issuer/controller` with the chosen tag.
-* An `install.yaml` file will be generated and attached to the release.
-
 ## Links
 
 [External Issuer]: https://cert-manager.io/docs/contributing/external-issuers
 [CFSSL]: https://github.com/cloudflare/cfssl
 [cert-manager Concepts Documentation]: https://cert-manager.io/docs/concepts
 [Kubebuilder Book]: https://book.kubebuilder.io
-<<<<<<< HEAD
 [kube-rbac-proxy]: https://github.com/brancz/kube-rbac-proxy
 [Kind]: (https://kind.sigs.k8s.io/)
-[sample-external-issuer]: https://github.com/cert-manager/sample-external-issuer
-=======
-[Kubebuilder Markers]: https://book.kubebuilder.io/reference/markers.html
-[Distroless Docker Image]: https://github.com/GoogleContainerTools/distroless
-[Configure a Security Context]: https://kubernetes.io/docs/tasks/configure-pod-container/security-context/
-[kube-rbac-proxy]: https://github.com/brancz/kube-rbac-proxy
-[GitHub New Release Page]: https://github.com/cert-manager/sample-external-issuer/releases/new
->>>>>>> 55b043ba
+[sample-external-issuer]: https://github.com/cert-manager/sample-external-issuer