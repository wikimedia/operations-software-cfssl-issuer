MAKEFLAGS += --warn-undefined-variables
SHELL := bash
.SHELLFLAGS := -eu -o pipefail -c
.DELETE_ON_ERROR:
.SUFFIXES:
.ONESHELL:

# The version which will be reported by the --version argument of each binary
# and which will be used as the Docker image tag
VERSION ?= $(shell git describe --tags)
# The Docker repository name, overridden in CI.
DOCKER_REGISTRY ?= docker-registry.wikimedia.org
DOCKER_IMAGE_NAME ?= cfssl-issuer
# Image URL to use all building/pushing image targets
IMG ?= ${DOCKER_REGISTRY}/${DOCKER_IMAGE_NAME}:${VERSION}

<<<<<<< HEAD
# BIN is the directory where tools will be installed
export BIN ?= ${CURDIR}/bin

OS := $(shell go env GOOS)
ARCH := $(shell go env GOARCH)

# Kind
# https://github.com/kubernetes-sigs/kind/
KIND_VERSION := 0.12.0
KIND := ${BIN}/kind-${KIND_VERSION}
# v1.19.11 was the oldest version actually working on my machine with kind
KIND_K8S_VERSION := kindest/node:v1.19.11@sha256:7664f21f9cb6ba2264437de0eb3fe99f201db7a3ac72329547ec4373ba5f5911
K8S_CLUSTER_NAME := cfssl-issuer-e2e
=======
>>>>>>> a15c1629

# cert-manager
CERT_MANAGER_VERSION ?= 1.11.1

<<<<<<< HEAD
# Controller tools
CONTROLLER_GEN_VERSION := 0.6.2
CONTROLLER_GEN := ${BIN}/controller-gen-${CONTROLLER_GEN_VERSION}
=======
>>>>>>> a15c1629

INSTALL_YAML ?= build/install.yaml

.PHONY: all
<<<<<<< HEAD
all: manifests manager

.PHONY: all
vendor:
	go mod tidy
	go mod vendor

# Run tests
.PHONY: test
test: generate fmt vet manifests
	go test ./... -coverprofile cover.out
	go tool cover -html=cover.out -o cover.html

# Build manager binary
.PHONY: manager
manager: generate fmt vet vendor
	go build \
		-ldflags="-X=gerrit.wikimedia.org/r/operations/software/cfssl-issuer/internal/version.Version=${VERSION}" \
		-o bin/manager main.go

# Run against the configured Kubernetes cluster in ~/.kube/config
run: export SSL_CERT_FILE = simple-cfssl-ca.pem
run: generate fmt vet manifests
	go run ./main.go --cluster-resource-namespace=cfssl-issuer-system
=======
all: build

##@ General

# The help target prints out all targets with their descriptions organized
# beneath their categories. The categories are represented by '##@' and the
# target descriptions by '##'. The awk commands is responsible for reading the
# entire set of makefiles included in this invocation, looking for lines of the
# file as xyz: ## something, and then pretty-format the target and help. Then,
# if there's a line with ##@ something, that gets pretty-printed as a category.
# More info on the usage of ANSI control characters for terminal formatting:
# https://en.wikipedia.org/wiki/ANSI_escape_code#SGR_parameters
# More info on the awk command:
# http://linuxcommand.org/lc3_adv_awk.php
>>>>>>> a15c1629

.PHONY: help
help: ## Display this help.
	@awk 'BEGIN {FS = ":.*##"; printf "\nUsage:\n  make \033[36m<target>\033[0m\n"} /^[a-zA-Z_0-9-]+:.*?##/ { printf "  \033[36m%-15s\033[0m %s\n", $$1, $$2 } /^##@/ { printf "\n\033[1m%s\033[0m\n", substr($$0, 5) } ' $(MAKEFILE_LIST)

##@ Development

.PHONY: manifests
manifests: controller-gen ## Generate WebhookConfiguration, ClusterRole and CustomResourceDefinition objects.
	$(CONTROLLER_GEN) rbac:roleName=manager-role crd webhook paths="./..." output:crd:artifacts:config=config/crd/bases

.PHONY: generate
generate: controller-gen ## Generate code containing DeepCopy, DeepCopyInto, and DeepCopyObject method implementations.
	$(CONTROLLER_GEN) object:headerFile="hack/boilerplate.go.txt" paths="./..."

.PHONY: fmt
fmt: ## Run go fmt against code.
	go fmt ./...

.PHONY: vet
vet: ## Run go vet against code.
	go vet ./...

<<<<<<< HEAD
# Generate code
generate: ${CONTROLLER_GEN}
	$(CONTROLLER_GEN) object:headerFile="hack/boilerplate.go.txt" paths="./..."

# Build the docker image
.PHONY: docker-build
docker-build: vendor
	docker build \
		--build-arg VERSION=$(VERSION) \
		--tag ${IMG} \
		--file Dockerfile \
		${CURDIR}

# Push the docker image
.PHONY: docker-push
docker-push:
	docker push ${IMG}

${CONTROLLER_GEN}: | ${BIN}
	CONTROLLER_GEN_TMP_DIR=$$(mktemp -d)
	trap "rm -rf $${CONTROLLER_GEN_TMP_DIR}" EXIT
	cd $${CONTROLLER_GEN_TMP_DIR}
	go mod init tmp
	GOBIN=$${CONTROLLER_GEN_TMP_DIR} go install sigs.k8s.io/controller-tools/cmd/controller-gen@v${CONTROLLER_GEN_VERSION}
	mv $${CONTROLLER_GEN_TMP_DIR}/controller-gen ${CONTROLLER_GEN}
=======
.PHONY: test
test: manifests generate fmt vet ## Run tests
	go test ./... -coverprofile cover.out

##@ E2E testing
>>>>>>> a15c1629

K8S_CLUSTER_NAME := sample-external-issuer-e2e

<<<<<<< HEAD
# ==================================
# simple-cfssl
# ==================================
docker-build-simple-cfssl:
	cd simple-cfssl
	docker build --tag simple-cfssl .


# ==================================
# E2E testing
# ==================================
.PHONY: kind-cluster
kind-cluster: ${KIND} ## Use Kind to create a Kubernetes cluster for E2E tests
	 ${KIND} get clusters | grep ${K8S_CLUSTER_NAME} || ${KIND} create cluster --name ${K8S_CLUSTER_NAME} --image ${KIND_K8S_VERSION}

.PHONY: kind-load
kind-load: ## Load the Docker image into Kind
=======
.PHONY: kind-cluster
kind-cluster: ## Use Kind to create a Kubernetes cluster for E2E tests
kind-cluster: kind
	 ${KIND} get clusters | grep ${K8S_CLUSTER_NAME} || ${KIND} create cluster --name ${K8S_CLUSTER_NAME}

.PHONY: kind-load
kind-load: kind ## Load all the Docker images into Kind
>>>>>>> a15c1629
	${KIND} load docker-image --name ${K8S_CLUSTER_NAME} ${IMG}
	${KIND} load docker-image --name ${K8S_CLUSTER_NAME} simple-cfssl:latest

.PHONY: kind-export-logs
kind-export-logs: kind ## Export Kind logs
	${KIND} export logs --name ${K8S_CLUSTER_NAME} ${E2E_ARTIFACTS_DIRECTORY}

.PHONY: deploy-cert-manager
deploy-cert-manager: ## Deploy cert-manager in the configured Kubernetes cluster in ~/.kube/config
	kubectl apply --filename=https://github.com/cert-manager/cert-manager/releases/download/v${CERT_MANAGER_VERSION}/cert-manager.yaml
	kubectl wait --for=condition=Available --timeout=300s apiservice v1.cert-manager.io
	# Wait for the webhook to be up and running
	kubectl wait --for=condition=Ready --timeout=60s -n cert-manager pods -l app=webhook


.PHONY: deploy-simple-cfssl
deploy-simple-cfssl:
	kubectl delete --ignore-not-found=true -f simple-cfssl/simple-cfssl.yaml
	kubectl apply -f simple-cfssl/simple-cfssl.yaml
	kubectl -n simple-cfssl wait --for=condition=Available --timeout=60s deployment simple-cfssl
	kubectl -n simple-cfssl exec -it deployment/simple-cfssl -- cat /cfssl/ca/ca.pem > simple-cfssl-ca.pem

.PHONY: e2e
<<<<<<< HEAD
e2e: deploy-cert-manager deploy ## Run e2e on whatever cluster is active in .kube/config
=======
e2e: ## Run E2E tests
>>>>>>> a15c1629
	kubectl apply --filename config/samples

	# Copy the newly created simple-cfssl CA to the cfssl-issuer-system namespace
	kubectl -n cfssl-issuer-system delete --ignore-not-found=true secret simple-cfssl-ca
	kubectl -n cfssl-issuer-system create secret generic simple-cfssl-ca --from-file=ca.pem=simple-cfssl-ca.pem

	kubectl wait --for=condition=Ready --timeout=10s issuers.cfssl-issuer.wikimedia.org issuer-sample
	kubectl wait --for=condition=Ready --timeout=10s certificaterequests.cert-manager.io issuer-sample
	kubectl wait --for=condition=Ready --timeout=10s certificates.cert-manager.io certificate-by-issuer

	kubectl wait --for=condition=Ready --timeout=10s clusterissuers.cfssl-issuer.wikimedia.org clusterissuer-sample
	kubectl wait --for=condition=Ready --timeout=10s certificaterequests.cert-manager.io clusterissuer-sample
	kubectl wait --for=condition=Ready --timeout=10s certificates.cert-manager.io certificate-by-clusterissuer

	kubectl wait --for=condition=Ready --timeout=10s clusterissuers.cfssl-issuer.wikimedia.org bundleissuer-sample
	kubectl wait --for=condition=Ready --timeout=10s certificates.cert-manager.io certificate-by-bundleissuer
	kubectl get secrets certificate-by-bundleissuer -o jsonpath='{.data.ca\.crt}' | grep -q ^

	kubectl delete --filename config/samples
	kubectl delete secrets --field-selector type=kubernetes.io/tls

.PHONY: e2e-full
e2e-full: kind-cluster kind-load deploy-simple-cfssl e2e ## Create local kind cluster and run e2e there

.PHONY: e2e-all
e2e-all: docker-build docker-build-simple-cfssl e2e-full ## Build all docker images and run e2e in local kind cluster

##@ Build

.PHONY: build
build: manifests generate fmt vet ## Build manager binary
	go build -o bin/manager main.go

.PHONY: run
run: manifests generate fmt vet ## Run a controller from your host.
	go run ./main.go

# If you wish built the manager image targeting other platforms you can use the --platform flag.
# (i.e. docker build --platform linux/arm64 ). However, you must enable docker buildKit for it.
# More info: https://docs.docker.com/develop/develop-images/build_enhancements/
.PHONY: docker-build
docker-build:  ## Build docker image with the manager.
	docker build \
		--build-arg VERSION=$(VERSION) \
		--tag ${IMG} \
		--file Dockerfile \
		${CURDIR}

# Push the docker image
.PHONY: docker-push
docker-push: ## Push docker image with the manager.
	docker push ${IMG}

# PLATFORMS defines the target platforms for  the manager image be build to provide support to multiple
# architectures. (i.e. make docker-buildx IMG=myregistry/mypoperator:0.0.1). To use this option you need to:
# - able to use docker buildx . More info: https://docs.docker.com/build/buildx/
# - have enable BuildKit, More info: https://docs.docker.com/develop/develop-images/build_enhancements/
# - be able to push the image for your registry (i.e. if you do not inform a valid value via IMG=<myregistry/image:<tag>> then the export will fail)
# To properly provided solutions that supports more than one platform you should use this option.
# Other platforms include: linux/s390x,linux/ppc64le
PLATFORMS ?= linux/arm64,linux/amd64
.PHONY: docker-buildx
docker-buildx: ## Build and push docker image for the manager for cross-platform support
	# copy existing Dockerfile and insert --platform=${BUILDPLATFORM} into Dockerfile.cross, and preserve the original Dockerfile
	sed -e '1 s/\(^FROM\)/FROM --platform=\$$\{BUILDPLATFORM\}/; t' -e ' 1,// s//FROM --platform=\$$\{BUILDPLATFORM\}/' Dockerfile > Dockerfile.cross
	- docker buildx create --name project-v3-builder
	docker buildx use project-v3-builder
	- docker buildx build --push --platform=$(PLATFORMS) --tag ${IMG} -f Dockerfile.cross .
	- docker buildx rm project-v3-builder
	rm Dockerfile.cross

##@ Deployment

ifndef ignore-not-found
  ignore-not-found = false
endif

.PHONY: install
install: manifests kustomize ## Install CRDs into the K8s cluster specified in ~/.kube/config.
	$(KUSTOMIZE) build config/crd | kubectl apply -f -

.PHONY: uninstall
uninstall: manifests kustomize ## Uninstall CRDs from the K8s cluster specified in ~/.kube/config. Call with ignore-not-found=true to ignore resource not found errors during deletion.
	$(KUSTOMIZE) build config/crd | kubectl delete --ignore-not-found=$(ignore-not-found) -f -

# TODO(wallrj): .PHONY ensures that the install file is always regenerated,
# because I this really depends on the checksum of the Docker image and all the
# base Kustomize files.
.PHONY: ${INSTALL_YAML}
${INSTALL_YAML}: manifests kustomize
	mkdir -p $(dir $@)
	rm -rf build/kustomize
	mkdir -p build/kustomize
	cd build/kustomize
	$(KUSTOMIZE) create --resources ../../config/default
	$(KUSTOMIZE) edit set image controller=${IMG}
	cd ${CURDIR}
	$(KUSTOMIZE) build build/kustomize > $@

.PHONY: deploy
deploy: ${INSTALL_YAML}  ## Deploy controller to the K8s cluster specified in ~/.kube/config.
	 kubectl apply -f ${INSTALL_YAML}

.PHONY: undeploy
undeploy: ${INSTALL_YAML} ## Undeploy controller from the K8s cluster specified in ~/.kube/config. Call with ignore-not-found=true to ignore resource not found errors during deletion.
	 kubectl delete -f ${INSTALL_YAML}  --ignore-not-found=$(ignore-not-found)

##@ Build Dependencies

LOCAL_OS := $(shell go env GOOS)
LOCAL_ARCH := $(shell go env GOARCH)

## Location to install dependencies to
LOCALBIN ?= $(shell pwd)/bin
$(LOCALBIN):
	mkdir -p $(LOCALBIN)

## Tool Binaries
KUSTOMIZE ?= $(LOCALBIN)/kustomize
CONTROLLER_GEN ?= $(LOCALBIN)/controller-gen
ENVTEST ?= $(LOCALBIN)/setup-envtest
KIND ?= $(LOCALBIN)/kind

## Tool Versions
KUSTOMIZE_VERSION ?= v3.8.7
CONTROLLER_TOOLS_VERSION ?= v0.11.3
KIND_VERSION := 0.18.0

KUSTOMIZE_INSTALL_SCRIPT ?= "https://raw.githubusercontent.com/kubernetes-sigs/kustomize/master/hack/install_kustomize.sh"
.PHONY: kustomize
kustomize: $(KUSTOMIZE) ## Download kustomize locally if necessary. If wrong version is installed, it will be removed before downloading.
$(KUSTOMIZE): $(LOCALBIN)
	@if test -x $(LOCALBIN)/kustomize && ! $(LOCALBIN)/kustomize version | grep -q $(KUSTOMIZE_VERSION); then \
		echo "$(LOCALBIN)/kustomize version is not expected $(KUSTOMIZE_VERSION). Removing it before installing."; \
		rm -rf $(LOCALBIN)/kustomize; \
	fi
	test -s $(LOCALBIN)/kustomize || { curl -Ss $(KUSTOMIZE_INSTALL_SCRIPT) | bash -s -- $(subst v,,$(KUSTOMIZE_VERSION)) $(LOCALBIN); }

.PHONY: controller-gen
controller-gen: $(CONTROLLER_GEN) ## Download controller-gen locally if necessary. If wrong version is installed, it will be overwritten.
$(CONTROLLER_GEN): $(LOCALBIN)
	test -s $(LOCALBIN)/controller-gen && $(LOCALBIN)/controller-gen --version | grep -q $(CONTROLLER_TOOLS_VERSION) || \
	GOBIN=$(LOCALBIN) go install sigs.k8s.io/controller-tools/cmd/controller-gen@$(CONTROLLER_TOOLS_VERSION)

.PHONY: envtest
envtest: $(ENVTEST) ## Download envtest-setup locally if necessary.
$(ENVTEST): $(LOCALBIN)
	test -s $(LOCALBIN)/setup-envtest || GOBIN=$(LOCALBIN) go install sigs.k8s.io/controller-runtime/tools/setup-envtest@latest

.PHONY: kind
kind: $(LOCALBIN) ## Download Kind locally if necessary.
	curl -fsSL -o ${KIND} https://github.com/kubernetes-sigs/kind/releases/download/v${KIND_VERSION}/kind-${LOCAL_OS}-${LOCAL_ARCH}
	chmod +x ${KIND}<|MERGE_RESOLUTION|>--- conflicted
+++ resolved
@@ -14,37 +14,25 @@
 # Image URL to use all building/pushing image targets
 IMG ?= ${DOCKER_REGISTRY}/${DOCKER_IMAGE_NAME}:${VERSION}
 
-<<<<<<< HEAD
 # BIN is the directory where tools will be installed
 export BIN ?= ${CURDIR}/bin
 
-OS := $(shell go env GOOS)
-ARCH := $(shell go env GOARCH)
-
 # Kind
 # https://github.com/kubernetes-sigs/kind/
-KIND_VERSION := 0.12.0
+KIND_VERSION := 0.18.0
 KIND := ${BIN}/kind-${KIND_VERSION}
-# v1.19.11 was the oldest version actually working on my machine with kind
-KIND_K8S_VERSION := kindest/node:v1.19.11@sha256:7664f21f9cb6ba2264437de0eb3fe99f201db7a3ac72329547ec4373ba5f5911
+KIND_K8S_VERSION := kindest/node:v1.26.6@sha256:6e2d8b28a5b601defe327b98bd1c2d1930b49e5d8c512e1895099e4504007adb
 K8S_CLUSTER_NAME := cfssl-issuer-e2e
-=======
->>>>>>> a15c1629
 
 # cert-manager
 CERT_MANAGER_VERSION ?= 1.11.1
 
-<<<<<<< HEAD
 # Controller tools
-CONTROLLER_GEN_VERSION := 0.6.2
-CONTROLLER_GEN := ${BIN}/controller-gen-${CONTROLLER_GEN_VERSION}
-=======
->>>>>>> a15c1629
+CONTROLLER_GEN := ${BIN}/controller-gen
 
 INSTALL_YAML ?= build/install.yaml
 
 .PHONY: all
-<<<<<<< HEAD
 all: manifests manager
 
 .PHONY: all
@@ -69,26 +57,6 @@
 run: export SSL_CERT_FILE = simple-cfssl-ca.pem
 run: generate fmt vet manifests
 	go run ./main.go --cluster-resource-namespace=cfssl-issuer-system
-=======
-all: build
-
-##@ General
-
-# The help target prints out all targets with their descriptions organized
-# beneath their categories. The categories are represented by '##@' and the
-# target descriptions by '##'. The awk commands is responsible for reading the
-# entire set of makefiles included in this invocation, looking for lines of the
-# file as xyz: ## something, and then pretty-format the target and help. Then,
-# if there's a line with ##@ something, that gets pretty-printed as a category.
-# More info on the usage of ANSI control characters for terminal formatting:
-# https://en.wikipedia.org/wiki/ANSI_escape_code#SGR_parameters
-# More info on the awk command:
-# http://linuxcommand.org/lc3_adv_awk.php
->>>>>>> a15c1629
-
-.PHONY: help
-help: ## Display this help.
-	@awk 'BEGIN {FS = ":.*##"; printf "\nUsage:\n  make \033[36m<target>\033[0m\n"} /^[a-zA-Z_0-9-]+:.*?##/ { printf "  \033[36m%-15s\033[0m %s\n", $$1, $$2 } /^##@/ { printf "\n\033[1m%s\033[0m\n", substr($$0, 5) } ' $(MAKEFILE_LIST)
 
 ##@ Development
 
@@ -98,19 +66,6 @@
 
 .PHONY: generate
 generate: controller-gen ## Generate code containing DeepCopy, DeepCopyInto, and DeepCopyObject method implementations.
-	$(CONTROLLER_GEN) object:headerFile="hack/boilerplate.go.txt" paths="./..."
-
-.PHONY: fmt
-fmt: ## Run go fmt against code.
-	go fmt ./...
-
-.PHONY: vet
-vet: ## Run go vet against code.
-	go vet ./...
-
-<<<<<<< HEAD
-# Generate code
-generate: ${CONTROLLER_GEN}
 	$(CONTROLLER_GEN) object:headerFile="hack/boilerplate.go.txt" paths="./..."
 
 # Build the docker image
@@ -122,29 +77,16 @@
 		--file Dockerfile \
 		${CURDIR}
 
-# Push the docker image
-.PHONY: docker-push
-docker-push:
-	docker push ${IMG}
-
-${CONTROLLER_GEN}: | ${BIN}
-	CONTROLLER_GEN_TMP_DIR=$$(mktemp -d)
-	trap "rm -rf $${CONTROLLER_GEN_TMP_DIR}" EXIT
-	cd $${CONTROLLER_GEN_TMP_DIR}
-	go mod init tmp
-	GOBIN=$${CONTROLLER_GEN_TMP_DIR} go install sigs.k8s.io/controller-tools/cmd/controller-gen@v${CONTROLLER_GEN_VERSION}
-	mv $${CONTROLLER_GEN_TMP_DIR}/controller-gen ${CONTROLLER_GEN}
-=======
-.PHONY: test
-test: manifests generate fmt vet ## Run tests
-	go test ./... -coverprofile cover.out
+.PHONY: fmt
+fmt: ## Run go fmt against code.
+	go fmt ./...
+
+.PHONY: vet
+vet: ## Run go vet against code.
+	go vet ./...
 
 ##@ E2E testing
->>>>>>> a15c1629
-
-K8S_CLUSTER_NAME := sample-external-issuer-e2e
-
-<<<<<<< HEAD
+
 # ==================================
 # simple-cfssl
 # ==================================
@@ -161,21 +103,12 @@
 	 ${KIND} get clusters | grep ${K8S_CLUSTER_NAME} || ${KIND} create cluster --name ${K8S_CLUSTER_NAME} --image ${KIND_K8S_VERSION}
 
 .PHONY: kind-load
-kind-load: ## Load the Docker image into Kind
-=======
-.PHONY: kind-cluster
-kind-cluster: ## Use Kind to create a Kubernetes cluster for E2E tests
-kind-cluster: kind
-	 ${KIND} get clusters | grep ${K8S_CLUSTER_NAME} || ${KIND} create cluster --name ${K8S_CLUSTER_NAME}
-
-.PHONY: kind-load
-kind-load: kind ## Load all the Docker images into Kind
->>>>>>> a15c1629
+kind-load: ${KIND} ## Load the Docker image into Kind
 	${KIND} load docker-image --name ${K8S_CLUSTER_NAME} ${IMG}
 	${KIND} load docker-image --name ${K8S_CLUSTER_NAME} simple-cfssl:latest
 
 .PHONY: kind-export-logs
-kind-export-logs: kind ## Export Kind logs
+kind-export-logs: ${KIND} ## Export Kind logs
 	${KIND} export logs --name ${K8S_CLUSTER_NAME} ${E2E_ARTIFACTS_DIRECTORY}
 
 .PHONY: deploy-cert-manager
@@ -194,11 +127,7 @@
 	kubectl -n simple-cfssl exec -it deployment/simple-cfssl -- cat /cfssl/ca/ca.pem > simple-cfssl-ca.pem
 
 .PHONY: e2e
-<<<<<<< HEAD
 e2e: deploy-cert-manager deploy ## Run e2e on whatever cluster is active in .kube/config
-=======
-e2e: ## Run E2E tests
->>>>>>> a15c1629
 	kubectl apply --filename config/samples
 
 	# Copy the newly created simple-cfssl CA to the cfssl-issuer-system namespace
@@ -231,44 +160,11 @@
 .PHONY: build
 build: manifests generate fmt vet ## Build manager binary
 	go build -o bin/manager main.go
-
-.PHONY: run
-run: manifests generate fmt vet ## Run a controller from your host.
-	go run ./main.go
-
-# If you wish built the manager image targeting other platforms you can use the --platform flag.
-# (i.e. docker build --platform linux/arm64 ). However, you must enable docker buildKit for it.
-# More info: https://docs.docker.com/develop/develop-images/build_enhancements/
-.PHONY: docker-build
-docker-build:  ## Build docker image with the manager.
-	docker build \
-		--build-arg VERSION=$(VERSION) \
-		--tag ${IMG} \
-		--file Dockerfile \
-		${CURDIR}
 
 # Push the docker image
 .PHONY: docker-push
 docker-push: ## Push docker image with the manager.
 	docker push ${IMG}
-
-# PLATFORMS defines the target platforms for  the manager image be build to provide support to multiple
-# architectures. (i.e. make docker-buildx IMG=myregistry/mypoperator:0.0.1). To use this option you need to:
-# - able to use docker buildx . More info: https://docs.docker.com/build/buildx/
-# - have enable BuildKit, More info: https://docs.docker.com/develop/develop-images/build_enhancements/
-# - be able to push the image for your registry (i.e. if you do not inform a valid value via IMG=<myregistry/image:<tag>> then the export will fail)
-# To properly provided solutions that supports more than one platform you should use this option.
-# Other platforms include: linux/s390x,linux/ppc64le
-PLATFORMS ?= linux/arm64,linux/amd64
-.PHONY: docker-buildx
-docker-buildx: ## Build and push docker image for the manager for cross-platform support
-	# copy existing Dockerfile and insert --platform=${BUILDPLATFORM} into Dockerfile.cross, and preserve the original Dockerfile
-	sed -e '1 s/\(^FROM\)/FROM --platform=\$$\{BUILDPLATFORM\}/; t' -e ' 1,// s//FROM --platform=\$$\{BUILDPLATFORM\}/' Dockerfile > Dockerfile.cross
-	- docker buildx create --name project-v3-builder
-	docker buildx use project-v3-builder
-	- docker buildx build --push --platform=$(PLATFORMS) --tag ${IMG} -f Dockerfile.cross .
-	- docker buildx rm project-v3-builder
-	rm Dockerfile.cross
 
 ##@ Deployment
 
@@ -324,8 +220,7 @@
 
 ## Tool Versions
 KUSTOMIZE_VERSION ?= v3.8.7
-CONTROLLER_TOOLS_VERSION ?= v0.11.3
-KIND_VERSION := 0.18.0
+CONTROLLER_TOOLS_VERSION ?= v0.15.0
 
 KUSTOMIZE_INSTALL_SCRIPT ?= "https://raw.githubusercontent.com/kubernetes-sigs/kustomize/master/hack/install_kustomize.sh"
 .PHONY: kustomize
