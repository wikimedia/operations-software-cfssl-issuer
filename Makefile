MAKEFLAGS += --warn-undefined-variables
SHELL := bash
.SHELLFLAGS := -eu -o pipefail -c
.DELETE_ON_ERROR:
.SUFFIXES:
.ONESHELL:

# The version which will be reported by the --version argument of each binary
# and which will be used as the Docker image tag
VERSION ?= $(shell git describe --tags)
# The Docker repository name, overridden in CI.
DOCKER_REGISTRY ?= docker-registry.wikimedia.org
DOCKER_IMAGE_NAME ?= cfssl-issuer
# Image URL to use all building/pushing image targets
IMG ?= ${DOCKER_REGISTRY}/${DOCKER_IMAGE_NAME}:${VERSION}
# Produce CRDs that work back to Kubernetes 1.11 (no version conversion)
CRD_OPTIONS ?= "crd:trivialVersions=true"

# BIN is the directory where tools will be installed
export BIN ?= ${CURDIR}/bin

OS := $(shell go env GOOS)
ARCH := $(shell go env GOARCH)

# Kind
<<<<<<< HEAD
# https://github.com/kubernetes-sigs/kind/
KIND_VERSION := 0.11.1
=======
KIND_VERSION := 0.12.0
>>>>>>> 55b043ba
KIND := ${BIN}/kind-${KIND_VERSION}
# v1.19.11 was the oldest version actually working on my machine with kind
KIND_K8S_VERSION := kindest/node:v1.19.11@sha256:7664f21f9cb6ba2264437de0eb3fe99f201db7a3ac72329547ec4373ba5f5911
K8S_CLUSTER_NAME := cfssl-issuer-e2e

# cert-manager
<<<<<<< HEAD
# Latest 1.5 version to still support Kubernetes 1.16:
# https://cert-manager.io/docs/installation/supported-releases/
CERT_MANAGER_VERSION ?= 1.5.4
=======
CERT_MANAGER_VERSION ?= 1.8.0
>>>>>>> 55b043ba

# Controller tools
CONTROLLER_GEN_VERSION := 0.6.2
CONTROLLER_GEN := ${BIN}/controller-gen-${CONTROLLER_GEN_VERSION}

INSTALL_YAML ?= build/install.yaml

<<<<<<< HEAD
all: manifests manager

vendor:
	go mod tidy
	go mod vendor
=======
.PHONY: all
all: manager
>>>>>>> 55b043ba

# Run tests
.PHONY: test
test: generate fmt vet manifests
	go test ./... -coverprofile cover.out
	go tool cover -html=cover.out -o cover.html

# Build manager binary
<<<<<<< HEAD
manager: generate fmt vet vendor
	go build \
		-ldflags="-X=gerrit.wikimedia.org/r/operations/software/cfssl-issuer/internal/version.Version=${VERSION}" \
		-o bin/manager main.go

# Run against the configured Kubernetes cluster in ~/.kube/config
run: export SSL_CERT_FILE = simple-cfssl-ca.pem
=======
.PHONY: manager
manager: generate fmt vet
	go build -o bin/manager main.go

# Run against the configured Kubernetes cluster in ~/.kube/config
.PHONY: run
>>>>>>> 55b043ba
run: generate fmt vet manifests
	go run ./main.go --cluster-resource-namespace=cfssl-issuer-system

# Install CRDs into a cluster
.PHONY: install
install: manifests
	kustomize build config/crd | kubectl apply -f -

# Uninstall CRDs from a cluster
.PHONY: uninstall
uninstall: manifests
	kustomize build config/crd | kubectl delete -f -

# TODO(wallrj): .PHONY ensures that the install file is always regenerated,
# because I this really depends on the checksum of the Docker image and all the
# base Kustomize files.
.PHONY: ${INSTALL_YAML}
${INSTALL_YAML}:
	mkdir -p $(dir $@)
	rm -rf build/kustomize
	mkdir -p build/kustomize
	cd build/kustomize
	kustomize create --resources ../../config/default
	kustomize edit set image controller=${IMG}
	cd ${CURDIR}
	kustomize build build/kustomize > $@

# Deploy controller in the configured Kubernetes cluster in ~/.kube/config
.PHONY: deploy
deploy: ${INSTALL_YAML}
	 kubectl apply -f ${INSTALL_YAML}

# Generate manifests e.g. CRD, RBAC etc.
.PHONY: manifests
manifests: ${CONTROLLER_GEN}
	$(CONTROLLER_GEN) $(CRD_OPTIONS) rbac:roleName=manager-role webhook paths="./..." output:crd:artifacts:config=config/crd/bases

# Run go fmt against code
.PHONY: fmt
fmt:
	go fmt ./...

# Run go vet against code
.PHONY: vet
vet:
	go vet ./...

# Generate code
generate: ${CONTROLLER_GEN}
	$(CONTROLLER_GEN) object:headerFile="hack/boilerplate.go.txt" paths="./..."

# Build the docker image
<<<<<<< HEAD
docker-build: vendor
=======
.PHONY: docker-build
docker-build:
>>>>>>> 55b043ba
	docker build \
		--build-arg VERSION=$(VERSION) \
		--tag ${IMG} \
		--file Dockerfile \
		${CURDIR}

# Push the docker image
.PHONY: docker-push
docker-push:
	docker push ${IMG}

${CONTROLLER_GEN}: | ${BIN}
	CONTROLLER_GEN_TMP_DIR=$$(mktemp -d)
	trap "rm -rf $${CONTROLLER_GEN_TMP_DIR}" EXIT
	cd $${CONTROLLER_GEN_TMP_DIR}
	go mod init tmp
	GOBIN=$${CONTROLLER_GEN_TMP_DIR} go get sigs.k8s.io/controller-tools/cmd/controller-gen@v${CONTROLLER_GEN_VERSION}
	mv $${CONTROLLER_GEN_TMP_DIR}/controller-gen ${CONTROLLER_GEN}


# ==================================
# simple-cfssl
# ==================================
docker-build-simple-cfssl:
	cd simple-cfssl
	docker build --tag simple-cfssl .


# ==================================
# E2E testing
# ==================================
.PHONY: kind-cluster
kind-cluster: ${KIND} ## Use Kind to create a Kubernetes cluster for E2E tests
	 ${KIND} get clusters | grep ${K8S_CLUSTER_NAME} || ${KIND} create cluster --name ${K8S_CLUSTER_NAME} --image ${KIND_K8S_VERSION}

.PHONY: kind-load
kind-load: ## Load the Docker image into Kind
	${KIND} load docker-image --name ${K8S_CLUSTER_NAME} ${IMG}
	${KIND} load docker-image --name ${K8S_CLUSTER_NAME} simple-cfssl:latest

.PHONY: kind-export-logs
kind-export-logs:
	${KIND} export logs --name ${K8S_CLUSTER_NAME} ${E2E_ARTIFACTS_DIRECTORY}


.PHONY: deploy-cert-manager
deploy-cert-manager: ## Deploy cert-manager in the configured Kubernetes cluster in ~/.kube/config
	kubectl apply --filename=https://github.com/cert-manager/cert-manager/releases/download/v${CERT_MANAGER_VERSION}/cert-manager.yaml
	kubectl wait --for=condition=Available --timeout=300s apiservice v1.cert-manager.io

<<<<<<< HEAD
.PHONY: deploy-simple-cfssl
deploy-simple-cfssl:
	kubectl delete -f simple-cfssl/simple-cfssl.yaml
	kubectl apply -f simple-cfssl/simple-cfssl.yaml
	kubectl -n simple-cfssl wait --for=condition=Available --timeout=10s deployment simple-cfssl
	kubectl -n simple-cfssl exec -it deployment/simple-cfssl -- cat /cfssl/ca/ca.pem > simple-cfssl-ca.pem
	kubectl -n cfssl-issuer-system delete secret simple-cfssl-ca || true
	kubectl -n cfssl-issuer-system create secret generic simple-cfssl-ca --from-file=ca.pem=simple-cfssl-ca.pem

.PHONY: e2e
e2e: deploy-cert-manager deploy ## Run e2e on whatever cluster is active in .kube/config
=======
.PHONY: e2e
e2e:
>>>>>>> 55b043ba
	kubectl apply --filename config/samples

	kubectl wait --for=condition=Ready --timeout=10s issuers.cfssl-issuer.wikimedia.org issuer-sample
	kubectl wait --for=condition=Ready --timeout=10s certificaterequests.cert-manager.io issuer-sample
	kubectl wait --for=condition=Ready --timeout=10s certificates.cert-manager.io certificate-by-issuer

	kubectl wait --for=condition=Ready --timeout=10s clusterissuers.cfssl-issuer.wikimedia.org clusterissuer-sample
	kubectl wait --for=condition=Ready --timeout=10s certificaterequests.cert-manager.io clusterissuer-sample
	kubectl wait --for=condition=Ready --timeout=10s certificates.cert-manager.io certificate-by-clusterissuer

	kubectl wait --for=condition=Ready --timeout=10s clusterissuers.cfssl-issuer.wikimedia.org bundleissuer-sample
	kubectl wait --for=condition=Ready --timeout=10s certificates.cert-manager.io certificate-by-bundleissuer
	kubectl get secrets certificate-by-bundleissuer -o jsonpath='{.data.ca\.crt}' | grep -q ^

	kubectl delete --filename config/samples
	kubectl delete secrets --field-selector type=kubernetes.io/tls

.PHONY: e2e-all
e2e-all: docker-build docker-build-simple-cfssl kind-cluster kind-load deploy-simple-cfssl e2e ## Create local kind cluster and run e2e there

# ==================================
# Download: tools in ${BIN}
# ==================================
${BIN}:
	mkdir -p ${BIN}

${KIND}: ${BIN}
	curl -fsSL -o ${KIND} https://github.com/kubernetes-sigs/kind/releases/download/v${KIND_VERSION}/kind-${OS}-${ARCH}
	chmod +x ${KIND}<|MERGE_RESOLUTION|>--- conflicted
+++ resolved
@@ -23,25 +23,15 @@
 ARCH := $(shell go env GOARCH)
 
 # Kind
-<<<<<<< HEAD
 # https://github.com/kubernetes-sigs/kind/
-KIND_VERSION := 0.11.1
-=======
 KIND_VERSION := 0.12.0
->>>>>>> 55b043ba
 KIND := ${BIN}/kind-${KIND_VERSION}
 # v1.19.11 was the oldest version actually working on my machine with kind
 KIND_K8S_VERSION := kindest/node:v1.19.11@sha256:7664f21f9cb6ba2264437de0eb3fe99f201db7a3ac72329547ec4373ba5f5911
 K8S_CLUSTER_NAME := cfssl-issuer-e2e
 
 # cert-manager
-<<<<<<< HEAD
-# Latest 1.5 version to still support Kubernetes 1.16:
-# https://cert-manager.io/docs/installation/supported-releases/
-CERT_MANAGER_VERSION ?= 1.5.4
-=======
 CERT_MANAGER_VERSION ?= 1.8.0
->>>>>>> 55b043ba
 
 # Controller tools
 CONTROLLER_GEN_VERSION := 0.6.2
@@ -49,16 +39,13 @@
 
 INSTALL_YAML ?= build/install.yaml
 
-<<<<<<< HEAD
+.PHONY: all
 all: manifests manager
 
+.PHONY: all
 vendor:
 	go mod tidy
 	go mod vendor
-=======
-.PHONY: all
-all: manager
->>>>>>> 55b043ba
 
 # Run tests
 .PHONY: test
@@ -67,7 +54,7 @@
 	go tool cover -html=cover.out -o cover.html
 
 # Build manager binary
-<<<<<<< HEAD
+.PHONY: manager
 manager: generate fmt vet vendor
 	go build \
 		-ldflags="-X=gerrit.wikimedia.org/r/operations/software/cfssl-issuer/internal/version.Version=${VERSION}" \
@@ -75,14 +62,6 @@
 
 # Run against the configured Kubernetes cluster in ~/.kube/config
 run: export SSL_CERT_FILE = simple-cfssl-ca.pem
-=======
-.PHONY: manager
-manager: generate fmt vet
-	go build -o bin/manager main.go
-
-# Run against the configured Kubernetes cluster in ~/.kube/config
-.PHONY: run
->>>>>>> 55b043ba
 run: generate fmt vet manifests
 	go run ./main.go --cluster-resource-namespace=cfssl-issuer-system
 
@@ -135,12 +114,8 @@
 	$(CONTROLLER_GEN) object:headerFile="hack/boilerplate.go.txt" paths="./..."
 
 # Build the docker image
-<<<<<<< HEAD
+.PHONY: docker-build
 docker-build: vendor
-=======
-.PHONY: docker-build
-docker-build:
->>>>>>> 55b043ba
 	docker build \
 		--build-arg VERSION=$(VERSION) \
 		--tag ${IMG} \
@@ -190,24 +165,24 @@
 deploy-cert-manager: ## Deploy cert-manager in the configured Kubernetes cluster in ~/.kube/config
 	kubectl apply --filename=https://github.com/cert-manager/cert-manager/releases/download/v${CERT_MANAGER_VERSION}/cert-manager.yaml
 	kubectl wait --for=condition=Available --timeout=300s apiservice v1.cert-manager.io
-
-<<<<<<< HEAD
+	# Wait for the webhook to be up and running
+	kubectl wait --for=condition=Ready --timeout=60s -n cert-manager pods -l app=webhook
+
+
 .PHONY: deploy-simple-cfssl
 deploy-simple-cfssl:
-	kubectl delete -f simple-cfssl/simple-cfssl.yaml
+	kubectl delete --ignore-not-found=true -f simple-cfssl/simple-cfssl.yaml
 	kubectl apply -f simple-cfssl/simple-cfssl.yaml
-	kubectl -n simple-cfssl wait --for=condition=Available --timeout=10s deployment simple-cfssl
+	kubectl -n simple-cfssl wait --for=condition=Available --timeout=60s deployment simple-cfssl
 	kubectl -n simple-cfssl exec -it deployment/simple-cfssl -- cat /cfssl/ca/ca.pem > simple-cfssl-ca.pem
-	kubectl -n cfssl-issuer-system delete secret simple-cfssl-ca || true
-	kubectl -n cfssl-issuer-system create secret generic simple-cfssl-ca --from-file=ca.pem=simple-cfssl-ca.pem
 
 .PHONY: e2e
 e2e: deploy-cert-manager deploy ## Run e2e on whatever cluster is active in .kube/config
-=======
-.PHONY: e2e
-e2e:
->>>>>>> 55b043ba
 	kubectl apply --filename config/samples
+
+	# Copy the newly created simple-cfssl CA to the cfssl-issuer-system namespace
+	kubectl -n cfssl-issuer-system delete --ignore-not-found=true secret simple-cfssl-ca
+	kubectl -n cfssl-issuer-system create secret generic simple-cfssl-ca --from-file=ca.pem=simple-cfssl-ca.pem
 
 	kubectl wait --for=condition=Ready --timeout=10s issuers.cfssl-issuer.wikimedia.org issuer-sample
 	kubectl wait --for=condition=Ready --timeout=10s certificaterequests.cert-manager.io issuer-sample
@@ -224,8 +199,11 @@
 	kubectl delete --filename config/samples
 	kubectl delete secrets --field-selector type=kubernetes.io/tls
 
+.PHONY: e2e-full
+e2e-full: kind-cluster kind-load deploy-simple-cfssl e2e ## Create local kind cluster and run e2e there
+
 .PHONY: e2e-all
-e2e-all: docker-build docker-build-simple-cfssl kind-cluster kind-load deploy-simple-cfssl e2e ## Create local kind cluster and run e2e there
+e2e-all: docker-build docker-build-simple-cfssl e2e-full ## Build all docker images and run e2e in local kind cluster
 
 # ==================================
 # Download: tools in ${BIN}
